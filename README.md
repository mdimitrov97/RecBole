--- conflicted
+++ resolved
@@ -11,22 +11,14 @@
 [![License](https://img.shields.io/badge/License-MIT-blue.svg)](./LICENSE)
 
 
-<<<<<<< HEAD
 [HomePage] | [Docs] | [Datasets] | [Paper] | [Blogs] | [中文版]
-=======
-[HomePage] | [Docs] | [Datasets] | [Paper] | [Blogs]
->>>>>>> 8a1fb63b
 
 [HomePage]: https://recbole.io/
 [Docs]: https://recbole.io/docs/
 [Datasets]: https://github.com/RUCAIBox/RecDatasets
 [Paper]: https://arxiv.org/abs/2011.01731
-<<<<<<< HEAD
 [Blogs]: https://blog.csdn.net/Turinger_2000/article/details/111182852
 [中文版]: README_CN.md
-=======
-[Blogs]: #blogs
->>>>>>> 8a1fb63b
 
 RecBole is developed based on Python and PyTorch for reproducing and developing recommendation algorithms in a unified,
 comprehensive and efficient framework for research purpose.
@@ -64,11 +56,7 @@
 
 
 ## RecBole News
-<<<<<<< HEAD
 **12/10/2020**: 我们发布了[RecBole小白入门系列中文博客（持续更新中）](https://blog.csdn.net/Turinger_2000/article/details/111182852) 。
-=======
-**12/10/2020**: 我们发布了RecBole小白入门系列中文博客。
->>>>>>> 8a1fb63b
 
 **12/06/2020**: We release RecBole [v0.1.2](https://github.com/RUCAIBox/RecBole/releases/tag/v0.1.2).
 
@@ -183,7 +171,6 @@
 
 
 ## Time and Memory Costs
-<<<<<<< HEAD
 We constructed preliminary experiments to test the time and memory cost on three different-sized datasets 
 (small, medium and large). For detailed information, you can click the following links.
 
@@ -195,16 +182,6 @@
 NOTE: Our test results only gave the approximate time and memory cost of our implementations in the RecBole library
 (based on our machine server).  Any feedback or suggestions about the implementations and test are welcome. 
 We will keep improving our implementations, and update these test results.
-=======
-We constructed preliminary experiments to test the time and memory cost on three different-sized datasets  (small, medium and large). For detailed information, you can click the following links.<br> 
-
-* [General recommendation models](asset/time_test_result/General_recommendation.md)<br>
-* [Sequential recommendation models](asset/time_test_result/Sequential_recommendation.md)<br>
-* [Context-aware recommendation models](asset/time_test_result/Context-aware_recommendation.md)<br>
-* [Knowledge-based recommendation models](asset/time_test_result/Knowledge-based_recommendation.md)<br>
-
-NOTE: Our test results only gave the approximate time and memory cost of our implementations in the RecBole library (based on our machine server).  Any feedback or suggestions about the implementations and test are welcome. We will keep improving our implementations, and update these test results.
->>>>>>> 8a1fb63b
 
 
 ## RecBole Major Releases
