--- conflicted
+++ resolved
@@ -57,13 +57,7 @@
             eval_data (Dataset): the class of test data
 
         Returns:
-<<<<<<< HEAD
             dict: such as ``{'Hit@20': 0.3824, 'Recall@20': 0.0527}`` or ``{'Hit@10': 0.3153, 'Recall@10': 0.0329}``
-=======
-            dict: such as { 'Hit@20': 0.3824, 'Recall@20': 0.0527
-                            'Hit@10': 0.3153, 'Recall@10': 0.0329}
-
->>>>>>> 90c93978
         """
         pos_len_list = eval_data.get_pos_len_list()
         topk_index = torch.cat(batch_matrix_list, dim=0).cpu().numpy()
