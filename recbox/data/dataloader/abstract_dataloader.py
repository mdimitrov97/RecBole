# @Time   : 2020/7/7
# @Author : Yupeng Hou
# @Email  : houyupeng@ruc.edu.cn

# UPDATE
<<<<<<< HEAD
# @Time   : 2020/10/3, 2020/9/16
=======
# @Time   : 2020/9/23, 2020/9/23
>>>>>>> 98acd7a9
# @Author : Yupeng Hou, Yushuo Chen
# @email  : houyupeng@ruc.edu.cn, chenyushuo@ruc.edu.cn

import math
from logging import getLogger

from recbox.utils import InputType


class AbstractDataLoader(object):
    dl_type = None

    def __init__(self, config, dataset,
                 batch_size=1, dl_format=InputType.POINTWISE, shuffle=False):
        self.config = config
        self.logger = getLogger()
        self.dataset = dataset
        self.batch_size = batch_size
        self.step = batch_size
        self.dl_format = dl_format
        self.shuffle = shuffle
        self.pr = 0
        self.real_time = config['real_time_process']
        if self.real_time is None:
            self.real_time = True

        self.join = self.dataset.join
        self.history_item_matrix = self.dataset.history_item_matrix
        self.history_user_matrix = self.dataset.history_user_matrix
        self.inter_matrix = self.dataset.inter_matrix

        for dataset_attr in self.dataset._dataloader_apis:
            if hasattr(self.dataset, dataset_attr):
                setattr(self, dataset_attr, getattr(self.dataset, dataset_attr))

        self.setup()
        if not self.real_time:
            self.data_preprocess()

    def setup(self):
        pass

    def data_preprocess(self):
        pass

    def __len__(self):
        return math.ceil(self.pr_end / self.step)

    def __iter__(self):
        if self.shuffle:
            self._shuffle()
        return self

    def __next__(self):
        if self.pr >= self.pr_end:
            self.pr = 0
            raise StopIteration()
        return self._next_batch_data()

    @property
    def pr_end(self):
        raise NotImplementedError('Method [pr_end] should be implemented')

    def _shuffle(self):
        raise NotImplementedError('Method [shuffle] should be implemented.')

    def _next_batch_data(self):
        raise NotImplementedError('Method [next_batch_data] should be implemented.')

    def set_batch_size(self, batch_size):
        if self.pr != 0:
            raise PermissionError('Cannot change dataloader\'s batch_size while iteration')
        if self.batch_size != batch_size:
            self.batch_size = batch_size
            self.logger.warning('Batch size is changed to {}'.format(batch_size))

    def get_user_feature(self):
        user_df = self.dataset.get_user_feature()
        return self._dataframe_to_interaction(user_df)

    def get_item_feature(self):
        item_df = self.dataset.get_item_feature()
        return self._dataframe_to_interaction(item_df)<|MERGE_RESOLUTION|>--- conflicted
+++ resolved
@@ -3,11 +3,7 @@
 # @Email  : houyupeng@ruc.edu.cn
 
 # UPDATE
-<<<<<<< HEAD
-# @Time   : 2020/10/3, 2020/9/16
-=======
-# @Time   : 2020/9/23, 2020/9/23
->>>>>>> 98acd7a9
+# @Time   : 2020/10/3, 2020/9/23
 # @Author : Yupeng Hou, Yushuo Chen
 # @email  : houyupeng@ruc.edu.cn, chenyushuo@ruc.edu.cn
 
