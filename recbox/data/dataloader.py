# @Time   : 2020/7/7
# @Author : Yupeng Hou
# @Email  : houyupeng@ruc.edu.cn

# UPDATE
<<<<<<< HEAD
# @Time   : 2020/8/27, 2020/8/31
=======
# @Time   : 2020/8/29, 2020/8/27
>>>>>>> a16d5aec
# @Author : Yupeng Hou, Yushuo Chen
# @email  : houyupeng@ruc.edu.cn, chenyushuo@ruc.edu.cn

import math

import numpy as np
import pandas as pd
import torch
import torch.nn.utils.rnn as rnn_utils
<<<<<<< HEAD
from ..utils import FeatureSource, FeatureType, InputType, DataLoaderType
=======
from tqdm import tqdm

from ..utils import (
    DataLoaderType, EvaluatorType, FeatureSource, FeatureType, InputType,
    KGDataLoaderState)
>>>>>>> a16d5aec
from .interaction import Interaction


class AbstractDataLoader(object):
    dl_type = None

    def __init__(self, config, dataset,
                 batch_size=1, shuffle=False):
        self.config = config
        self.dataset = dataset
        self.batch_size = batch_size
        self.shuffle = shuffle
        self.pr = 0
        self.real_time = config['real_time_process']

        self.join = self.dataset.join
        self.inter_matrix = self.dataset.inter_matrix
        self.num = self.dataset.num
        self.fields = self.dataset.fields
        self.field2type = self.dataset.field2type
        if self.dataset.uid_field:
            self.user_num = self.dataset.user_num
        if self.dataset.iid_field:
            self.item_num = self.dataset.item_num

    def __len__(self):
        raise NotImplementedError('Method [len] should be implemented')

    def __iter__(self):
        if self.shuffle:
            self._shuffle()
        return self

    def __next__(self):
        if self.pr >= self.pr_end:
            self.pr = 0
            raise StopIteration()
        return self._next_batch_data()

    @property
    def pr_end(self):
        raise NotImplementedError('Method [pr_end] should be implemented')

    def _shuffle(self):
        raise NotImplementedError('Method [shuffle] should be implemented.')

    def _next_batch_data(self):
        raise NotImplementedError('Method [next_batch_data] should be implemented.')

    def _dataframe_to_interaction(self, data, *args):
        data = data.to_dict(orient='list')
        return self._dict_to_interaction(data, *args)

    def _dict_to_interaction(self, data, *args):
        seqlen = self.dataset.field2seqlen
        for k in data:
            ftype = self.dataset.field2type[k]
            if ftype == FeatureType.TOKEN:
                data[k] = torch.LongTensor(data[k])
            elif ftype == FeatureType.FLOAT:
                data[k] = torch.FloatTensor(data[k])
            elif ftype == FeatureType.TOKEN_SEQ:
                seq_data = [torch.LongTensor(d[:seqlen[k]]) for d in data[k]]
                data[k] = rnn_utils.pad_sequence(seq_data, batch_first=True)
            elif ftype == FeatureType.FLOAT_SEQ:
                seq_data = [torch.FloatTensor(d[:seqlen[k]]) for d in data[k]]
                data[k] = rnn_utils.pad_sequence(seq_data, batch_first=True)
            else:
                raise ValueError('Illegal ftype [{}]'.format(ftype))
        return Interaction(data, *args)

    def set_batch_size(self, batch_size):  # TODO batch size is useless...
        if self.pr != 0:
            raise PermissionError('Cannot change dataloader\'s batch_size while iteration')
        if self.batch_size != batch_size:
            self.batch_size = batch_size
            # TODO  batch size is changed

    def get_item_feature(self):
        item_df = self.dataset.get_item_feature()
        return self._dataframe_to_interaction(item_df)


class GeneralDataLoader(AbstractDataLoader):
    dl_type = DataLoaderType.ORIGIN

    def __init__(self, config, dataset,
                 batch_size=1, dl_format=InputType.POINTWISE, shuffle=False):
        self.step = batch_size

        self.dl_format = dl_format

        super(GeneralDataLoader, self).__init__(config, dataset, batch_size, shuffle)

    def __len__(self):
        return math.ceil(self.pr_end / self.step)

    @property
    def pr_end(self):
        return len(self.dataset)

    def _shuffle(self):
        self.dataset.shuffle()

    def _next_batch_data(self):
        cur_data = self.dataset[self.pr: self.pr + self.step]
        self.pr += self.step
        return self._dataframe_to_interaction(cur_data)


class NegSampleBasedDataLoader(AbstractDataLoader):
    dl_type = DataLoaderType.NEGSAMPLE

    def __init__(self, config, dataset, sampler, phase, neg_sample_args,
                 batch_size=1, dl_format=InputType.POINTWISE, shuffle=False):
        if neg_sample_args['strategy'] not in ['by', 'full']:
            raise ValueError('neg_sample strategy [{}] has not been implemented'.format(neg_sample_args['strategy']))

        super(NegSampleBasedDataLoader, self).__init__(config, dataset, batch_size, shuffle)

        self.sampler = sampler
        self.phase = phase
        self.neg_sample_args = neg_sample_args
        self.dl_format = dl_format

        self._batch_size_adaptation()
        if not self.real_time:
            self._pre_neg_sampling()

    def _batch_size_adaptation(self):
        raise NotImplementedError('Method [batch_size_adaptation] should be implemented.')

    def _pre_neg_sampling(self):
        raise NotImplementedError('Method [pre_neg_sampling] should be implemented.')

    def _neg_sampling(self, inter_feat):
        raise NotImplementedError('Method [neg_sampling] should be implemented.')


class GeneralIndividualDataLoader(NegSampleBasedDataLoader):
    def __init__(self, config, dataset, sampler, phase, neg_sample_args,
                 batch_size=1, dl_format=InputType.POINTWISE, shuffle=False):
        if neg_sample_args['strategy'] != 'by':
            raise ValueError('neg_sample strategy in GeneralInteractionBasedDataLoader() should be `by`')
        if dl_format == InputType.PAIRWISE and neg_sample_args['by'] != 1:
            raise ValueError('Pairwise dataloader can only neg sample by 1')

        self.neg_sample_by = neg_sample_args['by']

        if dl_format == InputType.POINTWISE:
            self.times = 1 + self.neg_sample_by

            self.label_field = config['LABEL_FIELD']
            dataset.set_field_property(self.label_field, FeatureType.FLOAT, FeatureSource.INTERACTION, 1)
        elif dl_format == InputType.PAIRWISE:
            self.times = 1

            neg_prefix = config['NEG_PREFIX']
            iid_field = config['ITEM_ID_FIELD']

            columns = [iid_field] if dataset.item_feat is None else dataset.item_feat.columns
            for item_feat_col in columns:
                neg_item_feat_col = neg_prefix + item_feat_col
                dataset.copy_field_property(neg_item_feat_col, item_feat_col)

        super(GeneralIndividualDataLoader, self).__init__(config, dataset, sampler, phase, neg_sample_args,
                                                          batch_size, dl_format, shuffle)

    def __len__(self):
        return math.ceil(self.pr_end / self.step)

    def _batch_size_adaptation(self):
        if self.dl_format == InputType.PAIRWISE:
            self.step = self.batch_size
            return
        batch_num = max(self.batch_size // self.times, 1)
        new_batch_size = batch_num * self.times
        self.step = batch_num if self.real_time else new_batch_size
        self.set_batch_size(new_batch_size)

    @property
    def pr_end(self):
        return len(self.dataset)

    def _shuffle(self):
        self.dataset.shuffle()

    def _next_batch_data(self):
        cur_data = self.dataset[self.pr: self.pr + self.step]
        self.pr += self.step
        if self.real_time:
            cur_data = self._neg_sampling(cur_data)
        return self._dataframe_to_interaction(cur_data)

    def _pre_neg_sampling(self):
        self.dataset.inter_feat = self._neg_sampling(self.dataset.inter_feat)

    def _neg_sampling(self, inter_feat):
        uid_field = self.config['USER_ID_FIELD']
        iid_field = self.config['ITEM_ID_FIELD']
        uids = inter_feat[uid_field].to_list()
        neg_iids = self.sampler.sample_by_user_ids(self.phase, uids, self.neg_sample_by)
        if self.dl_format == InputType.POINTWISE:
            sampling_func = self._neg_sample_by_point_wise_sampling
        elif self.dl_format == InputType.PAIRWISE:
            sampling_func = self._neg_sample_by_pair_wise_sampling
        else:
            raise ValueError('`neg sampling by` with dl_format [{}] not been implemented'.format(self.dl_format))
        return sampling_func(uid_field, iid_field, neg_iids, inter_feat)

    def _neg_sample_by_pair_wise_sampling(self, uid_field, iid_field, neg_iids, inter_feat):
        neg_prefix = self.config['NEG_PREFIX']
        neg_item_id = neg_prefix + iid_field
        inter_feat.insert(len(inter_feat.columns), neg_item_id, neg_iids)

        if self.dataset.item_feat is not None:
            neg_item_feat = self.dataset.item_feat.add_prefix(neg_prefix)
            inter_feat = pd.merge(inter_feat, neg_item_feat,
                                  on=neg_item_id, how='left', suffixes=('_inter', '_item'))

        return inter_feat

    def _neg_sample_by_point_wise_sampling(self, uid_field, iid_field, neg_iids, inter_feat):
        pos_inter_num = len(inter_feat)

        new_df = pd.concat([inter_feat] * self.times, ignore_index=True)
        new_df[iid_field].values[pos_inter_num:] = neg_iids

        labels = np.zeros(pos_inter_num * self.times, dtype=np.int64)
        labels[: pos_inter_num] = 1
        new_df[self.label_field] = labels

        return new_df


class GeneralGroupedDataLoader(GeneralIndividualDataLoader):
    def __init__(self, config, dataset, sampler, phase, neg_sample_args,
                 batch_size=1, dl_format=InputType.POINTWISE, shuffle=False):
        self.uid2index, self.uid2items_num = dataset.uid2index

        super(GeneralGroupedDataLoader, self).__init__(config, dataset, sampler, phase, neg_sample_args,
                                                       batch_size, dl_format, shuffle)

    def _batch_size_adaptation(self):
        max_uid2inter_num = max(self.uid2items_num) * self.times
        batch_num = max(self.batch_size // max_uid2inter_num, 1)
        new_batch_size = batch_num * max_uid2inter_num
        self.step = batch_num
        self.set_batch_size(new_batch_size)

    @property
    def pr_end(self):
        return len(self.uid2index)

    def _shuffle(self):
        new_index = np.random.permutation(len(self.uid2index))
        self.uid2index = self.uid2index[new_index]
        self.uid2items_num = self.uid2items_num[new_index]

    def _next_batch_data(self):
        sampling_func = self._neg_sampling if self.real_time else (lambda x: x)
        cur_data = []
        for uid, index in self.uid2index[self.pr: self.pr + self.step]:
            cur_data.append(sampling_func(self.dataset[index]))
        cur_data = pd.concat(cur_data, ignore_index=True)
        pos_len_list = self.uid2items_num[self.pr: self.pr + self.step]
        user_len_list = pos_len_list * self.times
        self.pr += self.step
        return self._dataframe_to_interaction(cur_data, list(pos_len_list), list(user_len_list))

    def _pre_neg_sampling(self):
        new_inter_num = 0
        new_inter_feat = []
        new_uid2index = []
        for uid, index in self.uid2index:
            new_inter_feat.append(self._neg_sampling(self.dataset.inter_feat[index]))
            new_num = len(new_inter_feat[-1])
            new_uid2index.append((uid, slice(new_inter_num, new_inter_num + new_num)))
            new_inter_num += new_num
        self.dataset.inter_feat = pd.concat(new_inter_feat, ignore_index=True)
        self.uid2index = np.array(new_uid2index)

    def get_pos_len_list(self):
        return self.uid2items_num


class GeneralFullDataLoader(NegSampleBasedDataLoader):
    dl_type = DataLoaderType.FULL

    def __init__(self, config, dataset, sampler, phase, neg_sample_args,
                 batch_size=1, dl_format=InputType.POINTWISE, shuffle=False):
        if neg_sample_args['strategy'] != 'full':
            raise ValueError('neg_sample strategy in GeneralFullDataLoader() should be `full`')
        self.uid2index, self.uid2items_num = dataset.uid2index

        super().__init__(config, dataset, sampler, phase, neg_sample_args,
                         batch_size=batch_size, dl_format=dl_format, shuffle=shuffle)

    def __len__(self):
        return math.ceil(self.pr_end / self.step)

    def _batch_size_adaptation(self):
        batch_num = max(self.batch_size // self.dataset.item_num, 1)
        new_batch_size = batch_num * self.dataset.item_num
        self.step = batch_num
        self.set_batch_size(new_batch_size)

    @property
    def pr_end(self):
        return len(self.uid2index)

    def _shuffle(self):
        raise NotImplementedError('GeneralFullDataLoader can\'t shuffle')

    def _neg_sampling(self, uid2index, show_progress=False):
        uid_field = self.dataset.uid_field
        iid_field = self.dataset.iid_field
        tot_item_num = self.dataset.item_num

        start_idx = 0
        pos_len_list = []
        neg_len_list = []

        pos_idx = []
        used_idx = []

        iter_data = tqdm(uid2index) if show_progress else uid2index
        for uid, index in iter_data:
            pos_item_id = self.dataset.inter_feat[iid_field][index].values
            pos_idx.extend([_ + start_idx for _ in pos_item_id])
            pos_num = len(pos_item_id)
            pos_len_list.append(pos_num)

            used_item_id = self.sampler.used_item_id[self.phase][uid]
            used_idx.extend([_ + start_idx for _ in used_item_id])
            used_num = len(used_item_id)

            neg_num = tot_item_num - used_num
            neg_len_list.append(neg_num)

            start_idx += tot_item_num

        user_df = pd.DataFrame({uid_field: np.array(uid2index[:, 0], dtype=np.int)})
        user_interaction = self._dataframe_to_interaction(self.join(user_df))

        return user_interaction, \
               torch.LongTensor(pos_idx), torch.LongTensor(used_idx), \
               pos_len_list, neg_len_list

    def _pre_neg_sampling(self):
        self.user_tensor, tmp_pos_idx, tmp_used_idx, self.pos_len_list, self.neg_len_list = \
            self._neg_sampling(self.uid2index, show_progress=True)
        tmp_pos_len_list = [sum(self.pos_len_list[_: _ + self.step]) for _ in range(0, self.pr_end, self.step)]
        tot_item_num = self.dataset.item_num
        tmp_used_len_list = [sum(
            [tot_item_num - x for x in self.neg_len_list[_: _ + self.step]]
        ) for _ in range(0, self.pr_end, self.step)]
        self.pos_idx = list(torch.split(tmp_pos_idx, tmp_pos_len_list))
        self.used_idx = list(torch.split(tmp_used_idx, tmp_used_len_list))
        for i in range(len(self.pos_idx)):
            self.pos_idx[i] -= i * tot_item_num * self.step
        for i in range(len(self.used_idx)):
            self.used_idx[i] -= i * tot_item_num * self.step

    def _next_batch_data(self):
        if not self.real_time:
            slc = slice(self.pr, self.pr + self.step)
            idx = self.pr // self.step
            cur_data = self.user_tensor[slc], self.pos_idx[idx], self.used_idx[idx], \
                       self.pos_len_list[slc], self.neg_len_list[slc]
        else:
            cur_data = self._neg_sampling(self.uid2index[self.pr: self.pr + self.step])
        self.pr += self.step
        return cur_data

    def get_pos_len_list(self):
        return self.uid2items_num


class ContextDataLoader(GeneralDataLoader):
    pass


class ContextIndividualDataLoader(GeneralIndividualDataLoader):
    pass


class ContextGroupedDataLoader(GeneralGroupedDataLoader):
    pass


class SequentialDataLoader(AbstractDataLoader):
    dl_type = DataLoaderType.ORIGIN

    def __init__(self, config, dataset,
                 batch_size=1, dl_format=InputType.POINTWISE, shuffle=False):
        if dl_format != InputType.POINTWISE:
            raise ValueError('dl_format in Sequential DataLoader should be POINTWISE')

        super(SequentialDataLoader, self).__init__(config, dataset, batch_size, shuffle)

        self.dl_format = dl_format
        self.step = batch_size

        self.uid_field = dataset.uid_field
        self.iid_field = dataset.iid_field
        self.time_field = dataset.time_field
        self.max_item_list_len = config['MAX_ITEM_LIST_LENGTH']
        self.stop_token_id = dataset.item_num - 1

        target_prefix = config['TARGET_PREFIX']
        list_suffix = config['LIST_SUFFIX']
        self.item_list_field = self.iid_field + list_suffix
        self.time_list_field = self.time_field + list_suffix
        self.position_field = config['POSITION_FIELD']
        self.target_iid_field = target_prefix + self.iid_field
        self.target_time_field = target_prefix + self.time_field
        self.item_list_length_field = config['ITEM_LIST_LENGTH_FIELD']

        dataset.set_field_property(self.item_list_field, FeatureType.TOKEN_SEQ, FeatureSource.INTERACTION,
                                   self.max_item_list_len)
        dataset.set_field_property(self.time_list_field, FeatureType.FLOAT_SEQ, FeatureSource.INTERACTION,
                                   self.max_item_list_len)
        if self.position_field:
            dataset.set_field_property(self.position_field, FeatureType.TOKEN_SEQ, FeatureSource.INTERACTION,
                                       self.max_item_list_len)
        dataset.set_field_property(self.target_iid_field, FeatureType.TOKEN, FeatureSource.INTERACTION, 1)
        dataset.set_field_property(self.target_time_field, FeatureType.FLOAT, FeatureSource.INTERACTION, 1)
        dataset.set_field_property(self.item_list_length_field, FeatureType.TOKEN, FeatureSource.INTERACTION, 1)

        self.uid_list, self.item_list_index, self.target_index, self.item_list_length = \
            dataset.prepare_data_augmentation()

        if not self.real_time:
            self.pre_processed_data = self.augmentation(self.uid_list, self.item_list_field,
                                                        self.target_index, self.item_list_length)

    def __len__(self):
        return math.ceil(self.pr_end / self.step)

    @property
    def pr_end(self):
        return len(self.uid_list)

    def _shuffle(self):
        new_index = np.random.permutation(len(self.item_list_index))
        if self.real_time:
            self.uid_list = self.uid_list[new_index]
            self.item_list_index = self.item_list_index[new_index]
            self.target_index = self.target_index[new_index]
            self.item_list_length = self.item_list_length[new_index]
        else:
            new_data = {}
            for key, value in self.pre_processed_data.items():
                new_data[key] = value[new_index]
            self.pre_processed_data = new_data

    def _next_batch_data(self):
        cur_index = slice(self.pr, self.pr + self.step)
        if self.real_time:
            cur_data = self.augmentation(self.uid_list[cur_index],
                                         self.item_list_index[cur_index],
                                         self.target_index[cur_index],
                                         self.item_list_length[cur_index])
        else:
            cur_data = {}
            for key, value in self.pre_processed_data.items():
                cur_data[key] = value[cur_index]
        self.pr += self.step
        return self._dict_to_interaction(cur_data)

    def augmentation(self, uid_list, item_list_index, target_index, item_list_length):
        new_length = len(item_list_index)
        new_dict = {
            self.uid_field: uid_list,
            self.item_list_field: [],
            self.time_list_field: [],
            self.target_iid_field: self.dataset.inter_feat[self.iid_field][target_index].values,
            self.target_time_field: self.dataset.inter_feat[self.time_field][target_index].values,
            self.item_list_length_field: item_list_length,
        }
        if self.position_field:
            new_dict[self.position_field] = [np.arange(self.max_item_list_len)] * new_length
        for index in item_list_index:
            df = self.dataset.inter_feat[index]
            new_dict[self.item_list_field].append(np.append(df[self.iid_field].values, self.stop_token_id))
            new_dict[self.time_list_field].append(np.append(df[self.time_field].values, 0))
        return new_dict


class SequentialFullDataLoader(SequentialDataLoader):
    dl_type = DataLoaderType.FULL

    def __init__(self, config, dataset,
                 batch_size=1, dl_format=InputType.POINTWISE, shuffle=False):
        super(SequentialFullDataLoader, self).__init__(config, dataset, batch_size, dl_format, shuffle)

    def _shuffle(self):
        raise NotImplementedError('SequentialFullDataLoader can\'t shuffle')

    def _next_batch_data(self):
        interaction = super(SequentialFullDataLoader, self)._next_batch_data()
        tot_item_num = self.dataset.item_num
        inter_num = len(interaction)
        pos_idx = used_idx = interaction[self.target_iid_field] + torch.arange(inter_num) * tot_item_num
        pos_len_list = [1] * inter_num
        neg_len_list = [tot_item_num - 1] * inter_num
        return interaction, pos_idx, used_idx, pos_len_list, neg_len_list

    def get_pos_len_list(self):
        return np.ones(self.pr_end, dtype=np.int)


class KGDataLoader(NegSampleBasedDataLoader):

    def __init__(self, config, dataset, sampler, phase, neg_sample_args,
                 batch_size=1, dl_format=InputType.PAIRWISE, shuffle=False):

        super(KGDataLoader, self).__init__(config, dataset, sampler, phase, neg_sample_args,
                                           batch_size=batch_size, dl_format=dl_format, shuffle=shuffle)
        if neg_sample_args['strategy'] != 'by':
            raise ValueError('neg_sample strategy in KnowledgeBasedDataLoader() should be `by`')
        if dl_format != InputType.PAIRWISE or neg_sample_args['by'] != 1:
            raise ValueError('kg based dataloader must be pairwise and can only neg sample by 1')
        if shuffle is False:
            raise ValueError('kg based dataloader must shuffle the data')

        self.batch_size = batch_size
        self.neg_sample_by = neg_sample_args['by']
        self.times = 1

        neg_prefix = config['NEG_PREFIX']
        tid_field = config['TAIL_ENTITY_ID_FIELD']

        # kg negative cols
        neg_kg_col = neg_prefix + tid_field
        dataset.copy_field_property(neg_kg_col, tid_field)

    def __len__(self):
        return math.ceil(self.pr_end / self.step)

    @property
    def pr_end(self):
        # TODO 这个地方应该是取kg_data的len
        return len(self.dataset.kg_feat)

    def _shuffle(self):
        # TODO 这个地方应该是取kg_data的len
        self.dataset.kg_feat = self.dataset.kg_feat.sample(frac=1).reset_index(drop=True)

    def _next_batch_data(self):
        # TODO 这个地方应该取的kg_data
        cur_data = self.dataset.kg_feat[self.pr: self.pr + self.step]
        self.pr += self.step
        if self.real_time_neg_sampling:
            cur_data = self._neg_sampling(cur_data)
        return self._dataframe_to_interaction(cur_data)

    def _pre_neg_sampling(self):
        # TODO 这个地方应该是kg_data
        self.dataset.kg_feat = self._neg_sampling(self.dataset.kg_feat)

    def _neg_sampling(self, kg_feat):
        hid_field = self.config['HEAD_ENTITY_ID_FIELD']
        tid_field = self.config['TAIL_ENTITY_ID_FIELD']
        hids = kg_feat[hid_field].to_list()
        neg_tids = self.sampler.sample_by_entity_ids(self.phase, hids, self.neg_sample_by)
        return self._neg_sample_by_pair_wise_sampling(tid_field, neg_tids, kg_feat)

    def _neg_sample_by_pair_wise_sampling(self, tid_field, neg_tids, kg_feat):
        neg_prefix = self.config['NEG_PREFIX']
        neg_tail_entity_id = neg_prefix + tid_field
        kg_feat.insert(len(kg_feat.columns), neg_tail_entity_id, neg_tids)
        return kg_feat

    def _batch_size_adaptation(self):
        self.step = self.batch_size


class KnowledgeBasedDataLoader(AbstractDataLoader):

    def __init__(self, config, dataset, sampler, kg_sampler, phase, neg_sample_args,
                 batch_size=1, dl_format=InputType.POINTWISE, shuffle=False):

        # using sampler
        self.general_dataloader = self._get_data_loader(config=config, dataset=dataset, sampler=sampler, phase=phase, neg_sample_args=neg_sample_args,
                                                       batch_size=batch_size, dl_format=dl_format, shuffle=shuffle)

        # using kg_sampler and dl_format is pairwise
        self.kg_dataloader = KGDataLoader(config, dataset, kg_sampler, phase, neg_sample_args,
                                          batch_size=batch_size, dl_format=InputType.PAIRWISE, shuffle=False)

        super(KnowledgeBasedDataLoader, self).__init__(config, dataset,
                                                       batch_size=batch_size, shuffle=shuffle)

    def _get_data_loader(self, **kwargs):
        phase = kwargs['phase']
        config = kwargs['config']
        if phase == 'train' or config['eval_type'] == EvaluatorType.INDIVIDUAL:
            return GeneralIndividualDataLoader(**kwargs)
        else:
            return GeneralGroupedDataLoader(**kwargs)

    @property
    def pr(self):
        return self.main_dataloader.pr

    @pr.setter
    def pr(self, value):
        self.main_dataloader.pr = value

    def __iter__(self):
        if not hasattr(self, 'state') or not hasattr(self, 'main_dataloader'):
            raise ValueError('The dataloader\'s state  and main_dataloader must be set when using the kg based dataloader')
        return super().__iter__()

    def __next__(self):
        if self.pr >= self.pr_end:
            self.pr = 0
            # After the rec data ends, the kg data pointer needs to be cleared to zero
            if self.state == KGDataLoaderState.RSKG:
                self.kg_dataloader.pr = 0
            raise StopIteration()
        return self._next_batch_data()

    def __len__(self):
        return len(self.main_dataloader)

    @property
    def pr_end(self):
        return self.main_dataloader.pr_end

    def _next_batch_data(self):
        if self.state == KGDataLoaderState.KG:
            return self.kg_dataloader._next_batch_data()
        elif self.state == KGDataLoaderState.RS:
            return self.general_dataloader._next_batch_data()
        elif self.state == KGDataLoaderState.RSKG:
            kg_data = self.kg_dataloader._next_batch_data()
            rec_data = self.general_dataloader._next_batch_data()
            rec_data.update(kg_data)
            return rec_data

    def set_mode(self, state):
        if state not in set(KGDataLoaderState):
            raise NotImplementedError('kg data loader has no state named [{}]'.format(self.state))
        self.state = state
        if self.state in [KGDataLoaderState.RS, KGDataLoaderState.RSKG]:
            self.main_dataloader = self.general_dataloader
        elif self.state == KGDataLoaderState.KG:
            self.main_dataloader = self.kg_dataloader<|MERGE_RESOLUTION|>--- conflicted
+++ resolved
@@ -3,11 +3,7 @@
 # @Email  : houyupeng@ruc.edu.cn
 
 # UPDATE
-<<<<<<< HEAD
-# @Time   : 2020/8/27, 2020/8/31
-=======
-# @Time   : 2020/8/29, 2020/8/27
->>>>>>> a16d5aec
+# @Time   : 2020/8/29, 2020/8/31
 # @Author : Yupeng Hou, Yushuo Chen
 # @email  : houyupeng@ruc.edu.cn, chenyushuo@ruc.edu.cn
 
@@ -17,15 +13,11 @@
 import pandas as pd
 import torch
 import torch.nn.utils.rnn as rnn_utils
-<<<<<<< HEAD
-from ..utils import FeatureSource, FeatureType, InputType, DataLoaderType
-=======
 from tqdm import tqdm
 
 from ..utils import (
     DataLoaderType, EvaluatorType, FeatureSource, FeatureType, InputType,
     KGDataLoaderState)
->>>>>>> a16d5aec
 from .interaction import Interaction
 
 
