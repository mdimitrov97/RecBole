--- conflicted
+++ resolved
@@ -150,13 +150,6 @@
         'model': 'MacridVAE',
         'dataset': 'ml-100k',
     },
-<<<<<<< HEAD
-    'Test EASE': {
-        'model': 'EASE',
-        'dataset': 'ml-100k',
-    },
-=======
->>>>>>> 27c41f6d
     'Test NNCF': {
         'model': 'NNCF',
         'dataset': 'ml-100k',
